--- conflicted
+++ resolved
@@ -55,50 +55,7 @@
 
 ### 1. **Native macOS Application**
 
-<<<<<<< HEAD
 The main application is built with Swift and SwiftUI, providing:
-=======
-## Usage
-
-### Using the `vt` Command
-
-VibeTunnel includes a command-line wrapper `vt` that forwards terminal application output through the tunnel. This allows remote monitoring and control of your terminal sessions.  The command can be installed from the VibeTunnel settings or it can be found in `VibeTunnel.app/Contents/MacOS/Resources/vt` to symlink onto your `PATH`.
-
-#### Basic Usage
-```bash
-# Run any command with VibeTunnel monitoring
-vt [command] [args...]
-
-# Examples
-vt top                    # Monitor top command
-vt python script.py       # Run Python script with output forwarding
-vt npm test              # Run tests with VibeTunnel visibility
-```
-
-#### Claude Integration
-```bash
-vt --claude              # Auto-locate and run Claude
-vt --claude --help       # Run Claude with --help option
-vt --claude-yolo         # Run Claude with --dangerously-skip-permissions
-```
-
-#### Shell Sessions
-```bash
-vt --shell               # Launch current shell
-vt -i                    # Launch current shell (short form)
-```
-
-#### Advanced Options
-```bash
-vt -S ls -la            # Execute without shell wrapper (no alias resolution)
-vt --no-shell-wrap cmd   # Same as -S
-vt --help               # Show detailed help
-```
-
-The `vt` wrapper automatically uses shell resolution to handle aliases, functions, and built-ins, making it work seamlessly with your existing terminal setup.
-
-## Configuration
->>>>>>> 3ba56811
 
 - **Menu Bar Integration**: Lives in the system menu bar with optional dock mode
 - **Server Lifecycle Management**: Controls starting, stopping, and switching between server implementations
@@ -246,6 +203,45 @@
    ```
 
 ## Usage
+
+### Using the `vt` Command
+
+VibeTunnel includes a command-line wrapper `vt` that forwards terminal application output through the tunnel. This allows remote monitoring and control of your terminal sessions. The command can be installed from the VibeTunnel settings or it can be found in `VibeTunnel.app/Contents/MacOS/Resources/vt` to symlink onto your `PATH`.
+
+#### Basic Usage
+```bash
+# Run any command with VibeTunnel monitoring
+vt [command] [args...]
+
+# Examples
+vt top                    # Monitor top command
+vt python script.py       # Run Python script with output forwarding
+vt npm test              # Run tests with VibeTunnel visibility
+```
+
+#### Claude Integration
+```bash
+vt --claude              # Auto-locate and run Claude
+vt --claude --help       # Run Claude with --help option
+vt --claude-yolo         # Run Claude with --dangerously-skip-permissions
+```
+
+#### Shell Sessions
+```bash
+vt --shell               # Launch current shell
+vt -i                    # Launch current shell (short form)
+```
+
+#### Advanced Options
+```bash
+vt -S ls -la            # Execute without shell wrapper (no alias resolution)
+vt --no-shell-wrap cmd   # Same as -S
+vt --help               # Show detailed help
+```
+
+The `vt` wrapper automatically uses shell resolution to handle aliases, functions, and built-ins, making it work seamlessly with your existing terminal setup.
+
+### Getting Started
 
 1. **Launch VibeTunnel**: The app appears in your menu bar
 2. **Start Server**: Click the menu bar icon and select "Start Server"
